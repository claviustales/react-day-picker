import React from 'react';
import { shallow } from 'enzyme';

import Navbar from '../src/Navbar';

describe('<Navbar />', () => {
  it('should have default props', () => {
    const navbar = <Navbar />;
    expect(navbar.props.dir).toBe('ltr');
    expect(navbar.props.showPreviousButton).toBe(true);
    expect(navbar.props.showNextButton).toBe(true);
  });
  it('should have the right class name', () => {
    const wrapper = shallow(<Navbar className="DayPicker-NavBar" />);
    expect(wrapper).toHaveClassName('DayPicker-NavBar');
  });
  it('should render the aria labels for buttons', () => {
    const wrapper = shallow(<Navbar />);
    expect(wrapper.find('.DayPicker-NavButton--prev')).toHaveProp(
      'aria-label',
      'Previous Month'
    );
    expect(wrapper.find('.DayPicker-NavButton--next')).toHaveProp(
      'aria-label',
      'Next Month'
    );
  });
  it('should render custom aria labels', () => {
    const wrapper = shallow(
      <Navbar
        labels={{
          nextMonth: 'Successivo',
          previousMonth: 'Precedente',
        }}
      />
    );
    expect(wrapper.find('.DayPicker-NavButton--prev')).toHaveProp(
      'aria-label',
      'Precedente'
    );
    expect(wrapper.find('.DayPicker-NavButton--next')).toHaveProp(
      'aria-label',
      'Successivo'
    );
  });
  it('should have the navigation buttons classes', () => {
    const wrapper = shallow(<Navbar />);
    expect(wrapper.find('.DayPicker-NavButton').at(0)).toHaveClassName(
      'DayPicker-NavButton--prev'
    );
    expect(wrapper.find('.DayPicker-NavButton').at(1)).toHaveClassName(
      'DayPicker-NavButton--next'
    );
  });
  it('should invert buttons position for RTL', () => {
    const wrapper = shallow(<Navbar dir="rtl" />);
    expect(wrapper.find('.DayPicker-NavButton').at(0)).toHaveClassName(
      'DayPicker-NavButton--next'
    );
    expect(wrapper.find('.DayPicker-NavButton').at(1)).toHaveClassName(
      'DayPicker-NavButton--prev'
    );
  });
  it('should disable interaction with the previous button', () => {
    const wrapper = shallow(<Navbar showPreviousButton={false} />);
<<<<<<< HEAD
    expect(
      wrapper.find('.DayPicker-NavButton--interactionDisabled')
    ).to.have.length(1);
=======
    expect(wrapper.find('.DayPicker-NavButton--prev')).toHaveLength(0);
>>>>>>> e863bcb4
  });
  it('should disable interaction with the next button', () => {
    const wrapper = shallow(<Navbar showNextButton={false} />);
<<<<<<< HEAD
    expect(
      wrapper.find('.DayPicker-NavButton--interactionDisabled')
    ).to.have.length(1);
=======
    expect(wrapper.find('.DayPicker-NavButton--next')).toHaveLength(0);
>>>>>>> e863bcb4
  });
  it('should call `onNextClick` when clicking the next button', () => {
    const handleNextClick = jest.fn();
    const wrapper = shallow(<Navbar onNextClick={handleNextClick} />);
    wrapper.find('.DayPicker-NavButton--next').simulate('click');
    expect(handleNextClick).toHaveBeenCalledTimes(1);
  });
  it('should call `onPreviousClick` when clicking the prev button', () => {
    const handlePreviousClick = jest.fn();
    const wrapper = shallow(<Navbar onPreviousClick={handlePreviousClick} />);
    wrapper.find('.DayPicker-NavButton--prev').simulate('click');
    expect(handlePreviousClick).toHaveBeenCalledTimes(1);
  });
  it('should call `onNextClick` when clicking the prev button for RTL', () => {
    const handleNextClick = jest.fn();
    const wrapper = shallow(<Navbar dir="rtl" onNextClick={handleNextClick} />);
    wrapper.find('.DayPicker-NavButton--prev').simulate('click');
    expect(handleNextClick).toHaveBeenCalledTimes(1);
  });
  it('should call `onPreviousClick` when clicking the next button for RTL', () => {
    const handlePreviousClick = jest.fn();
    const wrapper = shallow(
      <Navbar dir="rtl" onPreviousClick={handlePreviousClick} />
    );
    wrapper.find('.DayPicker-NavButton--next').simulate('click');
    expect(handlePreviousClick).toHaveBeenCalledTimes(1);
  });
});<|MERGE_RESOLUTION|>--- conflicted
+++ resolved
@@ -63,23 +63,11 @@
   });
   it('should disable interaction with the previous button', () => {
     const wrapper = shallow(<Navbar showPreviousButton={false} />);
-<<<<<<< HEAD
-    expect(
-      wrapper.find('.DayPicker-NavButton--interactionDisabled')
-    ).to.have.length(1);
-=======
-    expect(wrapper.find('.DayPicker-NavButton--prev')).toHaveLength(0);
->>>>>>> e863bcb4
+    expect(wrapper.find('.DayPicker-NavButton--prev')).toHaveLength(1);
   });
   it('should disable interaction with the next button', () => {
     const wrapper = shallow(<Navbar showNextButton={false} />);
-<<<<<<< HEAD
-    expect(
-      wrapper.find('.DayPicker-NavButton--interactionDisabled')
-    ).to.have.length(1);
-=======
-    expect(wrapper.find('.DayPicker-NavButton--next')).toHaveLength(0);
->>>>>>> e863bcb4
+    expect(wrapper.find('.DayPicker-NavButton--next')).toHaveLength(1);
   });
   it('should call `onNextClick` when clicking the next button', () => {
     const handleNextClick = jest.fn();
