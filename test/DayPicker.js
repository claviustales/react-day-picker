--- conflicted
+++ resolved
@@ -25,11 +25,8 @@
       expect(dayPicker.props.canChangeMonth).to.equal(true);
       expect(dayPicker.props.reverseMonths).to.equal(false);
       expect(dayPicker.props.renderDay).to.be.a('Function');
-<<<<<<< HEAD
       expect(dayPicker.props.weekdayComponent).to.be.a('Function');
-=======
       expect(dayPicker.props.navbarComponent).to.be.a('Function');
->>>>>>> 17ab3eb3
       expect(dayPicker.props.tabIndex).to.equal(0);
     });
     it('should have the DayPicker classes', () => {
