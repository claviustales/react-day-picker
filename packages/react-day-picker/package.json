{
  "name": "react-day-picker",
  "version": "8.0.0-beta.20",
  "description": "Flexible Date Picker for React",
  "author": "Giampaolo Bellavite <io@gpbl.dev>",
  "homepage": "http://react-day-picker.js.org",
  "license": "MIT",
  "repository": {
    "type": "git",
    "url": "https://github.com/gpbl/react-day-picker"
  },
  "bugs": {
    "url": "https://github.com/gpbl/react-day-picker/issues"
  },
  "type": "commonjs",
  "main": "dist/index.js",
  "types": "dist/index.d.ts",
  "scripts": {
    "develop": "concurrently --names='tsc-alias,tsc' 'yarn tsc-alias -w' 'yarn tsc -w'",
    "lint": "eslint --ext .ts src",
    "test": "yarn jest",
    "coverage": "yarn test --coverage",
    "test:watch": "yarn test --watchAll --coverage",
<<<<<<< HEAD
    "build:clean": "rimraf dist",
=======
    "build:clean": "rm -rf dist && rm -rf dist",
>>>>>>> ee1b2320
    "build": "yarn build:clean && tsc && tsc-alias"
  },
  "files": [
    "dist",
    "src",
    "style.css"
  ],
  "devDependencies": {
    "@testing-library/jest-dom": "^5.11.9",
    "@testing-library/react": "^11.2.5",
    "@types/jest": "^26.0.20",
    "@types/node": "^14.14.33",
    "@types/react": "^17.0.3",
    "@typescript-eslint/eslint-plugin": "^4.17.0",
    "@typescript-eslint/parser": "^4.17.0",
    "concurrently": "^6.0.0",
    "date-fns": "^2.19.0",
    "debug": "^4.3.2",
    "eslint": "^7.21.0",
    "eslint-config-prettier": "^8.1.0",
    "eslint-plugin-jest": "^24.2.1",
    "eslint-plugin-prettier": "^3.3.1",
    "jest": "^26.6.3",
    "jest-date": "^1.1.4",
    "prettier": "^2.2.1",
    "react": "^17.0.1",
    "react-dom": "^17.0.1",
    "rimraf": "^3.0.2",
    "ts-jest": "^26.5.3",
    "ts-node": "^9.1.1",
    "tsc-alias": "^1.2.7",
    "tslib": "^2.1.0",
    "typescript": "~4.1.5"
  },
  "peerDependencies": {
    "date-fns": "^2.10.0",
    "react": "^16.8.0 || ^17.0.0"
  }
}<|MERGE_RESOLUTION|>--- conflicted
+++ resolved
@@ -17,16 +17,12 @@
   "types": "dist/index.d.ts",
   "scripts": {
     "develop": "concurrently --names='tsc-alias,tsc' 'yarn tsc-alias -w' 'yarn tsc -w'",
-    "lint": "eslint --ext .ts src",
+    "lint": "eslint --ext .ts,.tsx src",
+    "build:clean": "rimraf dist",
+    "build": "yarn build:clean && tsc && tsc-alias",
     "test": "yarn jest",
-    "coverage": "yarn test --coverage",
-    "test:watch": "yarn test --watchAll --coverage",
-<<<<<<< HEAD
-    "build:clean": "rimraf dist",
-=======
-    "build:clean": "rm -rf dist && rm -rf dist",
->>>>>>> ee1b2320
-    "build": "yarn build:clean && tsc && tsc-alias"
+    "test:watch": "yarn test --watchAll",
+    "coverage": "yarn test --coverage"
   },
   "files": [
     "dist",
