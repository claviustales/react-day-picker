--- conflicted
+++ resolved
@@ -1,10 +1,6 @@
 {
   "name": "react-day-picker",
-<<<<<<< HEAD
-  "version": "0.8.4",
-=======
   "version": "1.0.0",
->>>>>>> c29ed57b
   "description": "Minimalistic date picker component for React and momentjs.",
   "main": "./lib/DayPicker.js",
   "scripts": {
@@ -40,32 +36,6 @@
     "react": "~0.13.x"
   },
   "devDependencies": {
-<<<<<<< HEAD
-    "autoprefixer-loader": "^2.0.0",
-    "babel": "^5.4.7",
-    "babel-core": "^5.4.7",
-    "babel-jest": "^5.2.0",
-    "babel-loader": "^5.1.3",
-    "css-loader": "^0.14.4",
-    "jest-cli": "^0.4.5",
-    "moment": "^2.10.3",
-    "react": "^0.13.3",
-    "react-tap-event-plugin": "^0.1.7",
-    "sass-loader": "1.0.2",
-    "style-loader": "^0.12.3",
-    "url-loader": "^0.5.6",
-    "webpack": "^1.9.10",
-    "webpack-dev-server": "^1.9.0"
-  },
-  "jest": {
-    "scriptPreprocessor": "./node_modules/babel-jest",
-    "testFileExtensions": [
-      "js"
-    ],
-    "moduleFileExtensions": [
-      "js"
-    ]
-=======
     "babel": "^5.5.8",
     "babel-core": "^5.5.8",
     "babel-eslint": "^3.1.17",
@@ -79,6 +49,5 @@
     "react-tap-event-plugin": "^0.1.7",
     "sinon": "^1.15.3",
     "sinon-chai": "^2.8.0"
->>>>>>> c29ed57b
   }
 }