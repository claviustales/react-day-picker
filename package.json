--- conflicted
+++ resolved
@@ -16,23 +16,15 @@
     "check": "npm run lint && npm run test",
     "prerelease": "npm run check && webpack",
     "prepublish": "babel ./src -d ./lib --source-maps && postcss --use autoprefixer src/style.css -d lib/",
-<<<<<<< HEAD
-=======
 
     "examples:clean": "rimraf examples/built",
     "examples:build": "npm run examples:clean && cd examples && npm run build && cd ..",
 
->>>>>>> 30798033
     "docs:clean": "rimraf _book",
     "docs:prepare": "gitbook install",
     "docs:build": "npm run docs:prepare && gitbook build",
     "docs:watch": "npm run docs:prepare && gitbook serve",
-<<<<<<< HEAD
-    "docs:publish": "npm run docs:clean && npm run docs:build && cd examples && npm run build && cd .. && rimraf _book/examples && mv examples/built _book/examples && cd _book && git init && git commit --allow-empty -m 'Update docs and examples' && git checkout -b gh-pages && touch .nojekyll && git add . && git commit -am 'Update docs and examples' && git push git@github.com:gpbl/react-day-picker gh-pages --force"
-=======
-
     "docs:publish": "npm run docs:clean && npm run docs:build && npm run examples:build && rimraf _book/examples && mv examples/built _book/examples && cd _book && git init && git commit --allow-empty -m 'Update docs and examples' && git checkout -b gh-pages && touch .nojekyll && git add . && git commit -am 'Update docs and examples' && git push git@github.com:gpbl/react-day-picker gh-pages --force"
->>>>>>> 30798033
   },
   "repository": {
     "type": "git",
@@ -64,12 +56,9 @@
     "babel-cli": "^6.2.0",
     "babel-core": "^6.2.1",
     "babel-eslint": "^4.0.10",
-<<<<<<< HEAD
     "babel-preset-es2015": "^6.1.18",
     "babel-preset-react": "^6.1.18",
     "babel-preset-stage-0": "^6.1.18",
-=======
->>>>>>> 30798033
     "chai": "^3.4.1",
     "classlist-polyfill": "^1.0.1",
     "coveralls": "^2.11.2",
