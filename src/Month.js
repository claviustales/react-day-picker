--- conflicted
+++ resolved
@@ -36,13 +36,8 @@
 
   const weeks = getWeekArray(month, firstDayOfWeek, fixedWeeks);
   return (
-<<<<<<< HEAD
     <div className={ classNames.month } role="grid">
-      {React.cloneElement(captionElement, captionProps)}
-=======
-    <div className={ classNames.month }>
       {caption}
->>>>>>> 9fb17f86
       <Weekdays
         classNames={ classNames }
         weekdaysShort={ weekdaysShort }
