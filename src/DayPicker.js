--- conflicted
+++ resolved
@@ -248,10 +248,6 @@
     });
   }
 
-<<<<<<< HEAD
-    return <span key={"btn-" + position} className={className}
-      style={{float: position}} onClick={handler.bind(this)} />;
-=======
   showPreviousMonth(callback) {
     const { numberOfMonths } = this.props;
     const { currentMonth } = this.state;
@@ -266,7 +262,6 @@
         this.props.onMonthChange(this.state.currentMonth);
       }
     });
->>>>>>> c29ed57b
   }
 
   focusPreviousDay(dayNode) {
@@ -368,28 +363,6 @@
     this.props.onDayTouchTap(e, day, modifiers);
   }
 
-<<<<<<< HEAD
-    if (outside && !this.props.enableOutsideDays) {
-      return <td className={className} key={key} />;
-    }
-    else {
-      let modifiers = this.getModifiersForDay(day);
-      if (outside) {
-        modifiers.push('outside');
-      }
-      className += modifiers.map(mod => ` DayPicker-day--${mod}`).join('');
-      return (
-        <td key={key}
-          className={className}
-          onMouseEnter={this.handleDayMouseEnter.bind(this, day, modifiers)}
-          onMouseLeave={this.handleDayMouseLeave.bind(this, day, modifiers)}
-          onTouchTap={this.handleDayTouchTap.bind(this, day, modifiers)}
-          onClick={this.handleDayClick.bind(this, day, modifiers)}>
-          { day.format('D') }
-        </td>
-      );
-    }
-=======
   handleDayClick(e, day, modifiers) {
     e.persist();
     this.props.onDayClick(e, day, modifiers);
@@ -403,7 +376,6 @@
   handleDayMouseLeave(e, day, modifiers) {
     e.persist();
     this.props.onDayMouseLeave(e, day, modifiers);
->>>>>>> c29ed57b
   }
 
 }
