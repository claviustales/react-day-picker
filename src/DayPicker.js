--- conflicted
+++ resolved
@@ -43,11 +43,8 @@
     onCaptionClick: PropTypes.func,
 
     renderDay: PropTypes.func,
-<<<<<<< HEAD
     weekdayComponent: PropTypes.func,
-=======
     navbarComponent: PropTypes.func,
->>>>>>> 17ab3eb3
 
     captionElement: PropTypes.element,
 
@@ -66,11 +63,8 @@
     canChangeMonth: true,
     reverseMonths: false,
     renderDay: day => day.getDate(),
-<<<<<<< HEAD
     weekdayComponent: Weekday,
-=======
     navbarComponent: Navbar,
->>>>>>> 17ab3eb3
     captionElement: <Caption />,
   };
 
